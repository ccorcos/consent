import os, errno, sys, traceback
import re, htmlentitydefs
import yaml
from pytz import timezone
import datetime, time
from lxml import html, etree
import scrapelib
import pprint
import logging

import smtplib
import email.utils
from email.mime.text import MIMEText
import getpass


# read in an opt-in config file for changing directories and supplying email settings
# returns None if it's not there, and this should always be handled gracefully
path = "config.yml"
if os.path.exists(path):
  config = yaml.load(open(path, 'r'))
else:
  config = None


eastern_time_zone = timezone('US/Eastern')

# scraper should be instantiated at class-load time, so that it can rate limit appropriately
scraper = scrapelib.Scraper(requests_per_minute=120, follow_robots=False, retry_attempts=3)

govtrack_person_id_map = None

def format_datetime(obj):
  if isinstance(obj, datetime.datetime):
    return eastern_time_zone.localize(obj.replace(microsecond=0)).isoformat()
  elif isinstance(obj, str):
    return obj
  else:
    return None

def current_congress():
  year = current_legislative_year()
  return ((year + 1) / 2) - 894

def current_legislative_year(date=None):
  if not date:
    date = datetime.datetime.now()

<<<<<<< HEAD
  year = date.year

  if date.month == 1:
    if date.day == 1 or date.day == 2:
      return date.year - 1
    elif date.day == 3 and date.hour < 12:
      return date.year - 1
    else:
      return date.year
  else:
    return date.year
=======
def current_congress(year=None):
  if not year:
    year = datetime.datetime.now().year
  return ((year + 1) / 2) - 894
def get_congress_first_year(congress):
  return (((congress+894)*2) - 1)
>>>>>>> e851ae60

def split_bill_id(bill_id):
  return re.match("^([a-z]+)(\d+)-(\d+)$", bill_id).groups()

def split_vote_id(bill_id):
  return re.match("^(h|s)(\d+)-(\d+).(\d\d\d\d)$", bill_id).groups()

def process_set(to_fetch, fetch_func, options):
  errors = []
  saved = []
  skips = []

  for id in to_fetch:
    try:
      results = fetch_func(id, options)
    except Exception, e:
      if options.get('raise', False):
        raise
      else:
        errors.append((id, e))
        continue

    if results.get('ok', False):
      if results.get('saved', False):
        saved.append(id)
        logging.info("[%s] Updated" % id)
      else:
        skips.append(id)
        logging.error("[%s] Skipping: %s" % (id, results['reason']))
    else:
      errors.append((id, results))
      logging.error("[%s] Error: %s" % (id, results['reason']))

  if len(errors) > 0:
    message = "\nErrors for %s items:\n" % len(errors)
    for id, error in errors:
      if isinstance(error, Exception):
        message += "[%s] Exception:\n\n" % id
        message += format_exception(error)
      else:
        message += "[%s] %s" % (id, error)
    admin(message) # email if possible

  logging.warning("\nSkipped %s." % len(skips))
  logging.warning("Saved data for %s." % len(saved))

def download(url, destination, force=False, is_xml=False, options={}):
  test = options.get('test', False)

  if test:
    cache = test_cache_dir()
  else:
    cache = cache_dir()

  cache_path = os.path.join(cache, destination)

  if not force and os.path.exists(cache_path):
    if not test: logging.info("Cached: (%s, %s)" % (cache, url))
    with open(cache_path, 'r') as f:
      body = f.read()
  else:
    try:
      logging.info("Downloading: %s" % url)
      response = scraper.urlopen(url)
      body = response.bytes # str(...) tries to encode as ASCII the already-decoded unicode content
    except scrapelib.HTTPError as e:
      logging.error("Error downloading %s:\n\n%s" % (url, format_exception(e)))
      return None

    # don't allow 0-byte files
    if (not body) or (not body.strip()):
      return None

    # cache content to disk
    write(body, cache_path)

  if not is_xml:
    body = unescape(body)
    
  return body

def write(content, destination):
  mkdir_p(os.path.dirname(destination))
  f = open(destination, 'w')
  f.write(content)
  f.close()

# de-dupe a list, taken from:
# http://stackoverflow.com/questions/480214/how-do-you-remove-duplicates-from-a-list-in-python-whilst-preserving-order
def uniq(seq):
  seen = set()
  seen_add = seen.add
  return [ x for x in seq if x not in seen and not seen_add(x)]

import os, errno

# mkdir -p in python, from:
# http://stackoverflow.com/questions/600268/mkdir-p-functionality-in-python
def mkdir_p(path):
  try:
    os.makedirs(path)
  except OSError as exc: # Python >2.5
    if exc.errno == errno.EEXIST:
      pass
    else: 
      raise

def xpath_regex(doc, element, pattern):
  return doc.xpath(
    "//%s[re:match(text(), '%s')]" % (element, pattern), 
    namespaces={"re": "http://exslt.org/regular-expressions"})

# taken from http://effbot.org/zone/re-sub.htm#unescape-html
def unescape(text):

  def remove_unicode_control(str):
    remove_re = re.compile(u'[\x00-\x08\x0B-\x0C\x0E-\x1F\x7F]')
    return remove_re.sub('', str)

  def fixup(m):
    text = m.group(0)
    if text[:2] == "&#":
      # character reference
      try:
        if text[:3] == "&#x":
          return unichr(int(text[3:-1], 16))
        else:
          return unichr(int(text[2:-1]))
      except ValueError:
        pass
    else:
      # named entity
      try:
        text = unichr(htmlentitydefs.name2codepoint[text[1:-1]])
      except KeyError:
        pass
    return text # leave as is

  text = re.sub("&#?\w+;", fixup, text)
  text = remove_unicode_control(text)
  return text

def extract_bills(text, session):
  bill_ids = []
  
  p = re.compile('((S\.|H\.)(\s?J\.|\s?R\.|\s?Con\.| ?)(\s?Res\.)*\s?\d+)', flags=re.IGNORECASE)
  bill_matches = p.findall(text)
  
  if bill_matches:
    for b in bill_matches:
      bill_text = "%s-%s" % (b[0].lower().replace(" ", '').replace('.', '').replace("con", "c"), session)
      if bill_text not in bill_ids:
        bill_ids.append(bill_text)
  
  return bill_ids

# uses config values if present
def cache_dir():
  cache = None

  if config:
    output = config.get('output', None)
    if output:
      cache = output.get('cache', None)

  if not cache:
    cache = "cache"

  return cache

def test_cache_dir():
  return "test/fixtures/cache"

# uses config values if present
def data_dir():
  data = None

  if config:
    output = config.get('output', None)
    if output:
      data = output.get('data', None)

  if not data:
    data = "data"

  return data

# if email settings are supplied, email the text - otherwise, just print it
def admin(body):
  try:
    if isinstance(body, Exception):
      body = format_exception(body)

    logging.error(body) # always print it

    if config:
      details = config.get('email', None)
      if details:
        send_email(body)
    
  except Exception as exception:
    print "Exception logging message to admin, halting as to avoid loop"
    print format_exception(exception)

def format_exception(exception):
  exc_type, exc_value, exc_traceback = sys.exc_info()
  return "\n".join(traceback.format_exception(exc_type, exc_value, exc_traceback))

# this should only be called if the settings are definitely there
def send_email(message):
  settings = config['email']

  # adapted from http://www.doughellmann.com/PyMOTW/smtplib/
  msg = MIMEText(message)
  msg.set_unixfrom('author')
  msg['To'] = email.utils.formataddr(('Recipient', settings['to']))
  msg['From'] = email.utils.formataddr((settings['from_name'], settings['from']))
  msg['Subject'] = "%s - %i" % (settings['subject'], int(time.time()))

  server = smtplib.SMTP(settings['hostname'])
  try:
    server.ehlo()
    if settings['starttls'] and server.has_extn('STARTTLS'):
      server.starttls()
      server.ehlo()

    server.login(settings['user_name'], settings['password'])
    server.sendmail(settings['from'], [settings['to']], msg.as_string())
  finally:
    server.quit()

  logging.info("Sent email to %s" % settings['to'])


thomas_types = {
  'hr': ('HR', 'H.R.'),
  'hres': ('HE', 'H.RES.'),
  'hjres': ('HJ', 'H.J.RES.'),
  'hconres': ('HC', 'H.CON.RES.'),
  's': ('SN', 'S.'),
  'sres': ('SE', 'S.RES.'),
  'sjres': ('SJ', 'S.J.RES.'),
  'sconres': ('SC', 'S.CON.RES.'),
}


# cached committee map to map names to IDs
committee_names = {}

# get the mapping from THOMAS's committee names to THOMAS's committee IDs
# found on the advanced search page. committee_names[congress][name] = ID
# with subcommittee names as the committee name plus a pipe plus the subcommittee
# name.
def fetch_committee_names(congress, options):
  congress = int(congress)
  
  # Parse the THOMAS advanced search pages for the names that THOMAS uses for
  # committees on bill pages, and map those to the IDs for the committees that are
  # listed on the advanced search pages (but aren't shown on bill pages).
  if not options.get('test', False): logging.info("[%d] Fetching committee names..." % congress)
  
  # allow body to be passed in from fixtures
  if options.has_key('body'):
    body = options['body']
  else:
    body = download(
      "http://thomas.loc.gov/home/LegislativeData.php?&n=BSS&c=%d" % congress, 
      "%s/meta/thomas_committee_names.html" % congress,
      options.get('force', False), options)

  for chamber, options in re.findall('>Choose (House|Senate) Committees</option>(.*?)</select>', body, re.I | re.S):
    for name, id in re.findall(r'<option value="(.*?)\{(.*?)}">', options, re.I | re.S):
      id = str(id).upper()
      name = name.strip().replace("  ", " ") # weirdness
      if id.endswith("00"):
        # Map chamber + committee name to its ID, minus the 00 at the end. On bill pages,
        # committees appear as e.g. "House Finance." Except the JCSE.
        if id != "JCSE00":
          name = chamber + " " + name
        
        # Correct for some oddness on THOMAS (but not on Congress.gov): The House Committee
        # on House Administration appears just as "House Administration".
        if name == "House House Administration": name = "House Administration"

        committee_names[name] = id[0:-2]
        
      else:
        # map committee ID + "|" + subcommittee name to the zero-padded subcommittee numeric ID
        committee_names[id[0:-2] + "|" + name] = id[-2:]
        
  # Correct for a limited number of other ways committees appear, owing probably to the
  # committee name being changed mid-way through a Congress.
  if congress == 95:
    committee_names["House Intelligence (Select)"] = committee_names["House Intelligence (Permanent Select)"]
  if congress == 96:
    committee_names["Senate Human Resources"] = "SSHR"
  if congress == 97:
    committee_names["Senate Small Business (Select)"] = committee_names["Senate Small Business"]
  if congress == 98:
    committee_names["Senate Indian Affairs (Select)"] = committee_names["Senate Indian Affairs (Permanent Select)"]
  if congress == 100:
    committee_names["HSPO|Hoc Task Force on Presidential Pay Recommendation"] = committee_names["HSPO|Ad Hoc Task Force on Presidential Pay Recommendation"]
  if congress == 103:
    committee_names["Senate Indian Affairs (Permanent Select)"] = committee_names["Senate Indian Affairs"]
  if congress == 108:
    # This appears to be a mistake, a subcommittee appearing as a full committee. Map it to
    # the full committee for now.
    committee_names["House Antitrust (Full Committee Task Force)"] = committee_names["House Judiciary"]

def make_node(parent, tag, text, **attrs):
  """Make a node in an XML document."""
  n = etree.Element(tag)
  parent.append(n)
  n.text = text
  for k, v in attrs.items():
    if v is None: continue
    if isinstance(v, datetime.datetime):
      v = format_datetime(v)
    n.set(k.replace("___", ""), v)
  return n

def get_govtrack_person_id(source_id_type, source_id):
  # Load the legislators database to map various IDs to GovTrack IDs.
  # Cache in a pickled file because loading the whole YAML db is super slow.
  global govtrack_person_id_map
  import os, os.path, pickle, yaml
  
  # On the first call to this function...
  if not govtrack_person_id_map:
    # Clone the congress-legislators repo if we don't have it.
    if not os.path.exists("cache/congress-legislators"):
      logging.warn("Cloning the congress-legislators repo into the cache directory...")
      os.system("git clone -q --depth 1 https://github.com/unitedstates/congress-legislators cache/congress-legislators")
      
    # Update the repo so we have the latest.
    logging.warn("Updating the congress-legislators repo...")
    os.system("GIT_DIR=cache/congress-legislators/.git git fetch -pq") # these two == git pull, but git pull ignores -q on the merge part so is less quiet
    os.system("GIT_DIR=cache/congress-legislators/.git git merge origin/master -q")
    
    govtrack_person_id_map = { }
    for fn in ('legislators-historical', 'legislators-current'):
      # Check if the pickled file is older than the YAML files.
      cachefn = os.path.join(cache_dir(), fn + '-id-map')
      if os.path.exists(cachefn) and os.stat(cachefn).st_mtime > os.stat("cache/congress-legislators/%s.yaml" % fn).st_mtime:
        # Pickled file is newer, so use it.
        m = pickle.load(open(cachefn))
      else:
        # Make a new mapping. Load the YAML file and create
        # a master map from (id-type, id) to GovTrack ID,
        # where id-type is e.g. thomas, lis, bioguide. Then
        # save it to a pickled file.
        logging.warn("Making %s ID map..." % fn)
        m = { }
        for moc in yaml.load(open("cache/congress-legislators/" + fn + ".yaml")):
          if "govtrack" in moc["id"]:
            for k, v in moc["id"].items():
              if k in ('bioguide', 'lis', 'thomas'):
                m[(k,v)] = moc["id"]["govtrack"]
        pickle.dump(m, open(cachefn, "w"))
        
      # Combine the mappings from the historical and current files.
      govtrack_person_id_map.update(m)
  
  # Now do the lookup.
  return govtrack_person_id_map[(source_id_type, source_id)]<|MERGE_RESOLUTION|>--- conflicted
+++ resolved
@@ -1,6 +1,6 @@
-import os, errno, sys, traceback
+import os, os.path, errno, sys, traceback
 import re, htmlentitydefs
-import yaml
+import yaml, json
 from pytz import timezone
 import datetime, time
 from lxml import html, etree
@@ -46,7 +46,6 @@
   if not date:
     date = datetime.datetime.now()
 
-<<<<<<< HEAD
   year = date.year
 
   if date.month == 1:
@@ -58,14 +57,9 @@
       return date.year
   else:
     return date.year
-=======
-def current_congress(year=None):
-  if not year:
-    year = datetime.datetime.now().year
-  return ((year + 1) / 2) - 894
+
 def get_congress_first_year(congress):
   return (((congress+894)*2) - 1)
->>>>>>> e851ae60
 
 def split_bill_id(bill_id):
   return re.match("^([a-z]+)(\d+)-(\d+)$", bill_id).groups()
@@ -402,8 +396,8 @@
       
     # Update the repo so we have the latest.
     logging.warn("Updating the congress-legislators repo...")
-    os.system("GIT_DIR=cache/congress-legislators/.git git fetch -pq") # these two == git pull, but git pull ignores -q on the merge part so is less quiet
-    os.system("GIT_DIR=cache/congress-legislators/.git git merge origin/master -q")
+    os.system("cd cache/congress-legislators; git fetch -pq") # these two == git pull, but git pull ignores -q on the merge part so is less quiet
+    os.system("cd cache/congress-legislators; git merge --ff-only -q origin/master")
     
     govtrack_person_id_map = { }
     for fn in ('legislators-historical', 'legislators-current'):
@@ -430,4 +424,24 @@
       govtrack_person_id_map.update(m)
   
   # Now do the lookup.
-  return govtrack_person_id_map[(source_id_type, source_id)]+  return govtrack_person_id_map[(source_id_type, source_id)]
+  
+def data_is_same(data, jsonfile, ignore_fields=()):
+  # Check if the data is unchanged, modulo a field.
+  
+  if not os.path.exists(jsonfile):
+    return False
+  
+  def clean(d):
+    d = dict(d) # clone
+    for k in ignore_fields:
+      if k in d:
+        del d[k]
+    return d
+    
+  d1 = json.loads(json.dumps(clean(data), default=format_datetime)) # dump/load is required because on load we get unicode strings back
+  d2 = clean(json.load(open(jsonfile)))
+  
+  # easiest way to check for deep equality, but maybe there is something more efficient?
+  import pprint
+  return pprint.pformat(d1) == pprint.pformat(d2)